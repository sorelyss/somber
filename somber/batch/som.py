import logging
import time
import numpy as np
import json

from somber.utils import expo, linear, progressbar, np_min
from functools import reduce
from collections import Counter, defaultdict


logger = logging.getLogger(__name__)


def euclidean(x, weights):
    """
    batched version of the euclidean distance.

    :param x: The input
    :param weights: The weights
    :return: A matrix containing the distance between each
    weight and each input.
    """

    m_norm = np.sum(np.square(x), axis=1)
    w_norm = np.sum(np.square(weights), axis=1)
    dotted = np.dot(np.multiply(x, 2), weights.T)

    res = np.outer(m_norm, np.ones((1, w_norm.shape[0])))
    res += np.outer(np.ones((m_norm.shape[0], 1)), w_norm.T)
    res -= dotted

    return res


class Som(object):
    """
    This is the batched version of the basic SOM class.
    """

    def __init__(self,
                 map_dim,
                 data_dim,
                 learning_rate,
                 lrfunc=expo,
                 nbfunc=expo,
                 sigma=None,
                 min_max=np_min,
                 distance_function=euclidean,
                 influence_size=None):
        """
        :param map_dim: A tuple of map dimensions, e.g. (10, 10) instantiates a 10 by 10 map.
        :param data_dim: The data dimensionality.
        :param learning_rate: The learning rate, which is decreases according to some function
        :param lrfunc: The function to use in decreasing the learning rate. The functions are
        defined in utils. Default is exponential.
        :param nbfunc: The function to use in decreasing the neighborhood size. The functions
        are defined in utils. Default is exponential.
        :param sigma: The starting value for the neighborhood size, which is decreased over time.
        If sigma is None (default), sigma is calculated as ((max(map_dim) / 2) + 0.01), which is
        generally a good value.
        """

<<<<<<< HEAD
        if sigma is not None:
            self.sigma = sigma
        else:
            # Add small constant to sigma to prevent divide by zero for maps of size 2.
            self.sigma = (max(map_dim) / 2.0) + 0.01

        self.distance_function = distance_function
        self.learning_rate = learning_rate
        # A tuple of dimensions
        # Usually (width, height), but can accomodate one-dimensional maps.
        self.map_dimensions = map_dim

        # The dimensionality of the weight vector
        # Usually (width * height)
        self.weight_dim = int(reduce(np.multiply, map_dim, 1))

        # Weights are initialized to small random values.
        # Initializing to more appropriate values given the dataset
        # will probably give faster convergence.
        self.weights = np.zeros((self.weight_dim, data_dim))
        self.data_dim = data_dim

        # The function used to diminish the learning rate.
        self.lrfunc = lrfunc
        # The function used to diminish the neighborhood size.
        self.nbfunc = nbfunc

        # Initialize the distance grid: only needs to be done once.
        self.distance_grid = self._initialize_distance_grid()
        self.min_max = min_max
        self.trained = False

        self.progressbar_interval = 10
        self.progressbar_mult = 1
        if influence_size is None:
            self.influence_size = self.data_dim
        else:
            self.influence_size = influence_size

    def train(self, X, num_epochs=10, total_updates=1000, stop_lr_updates=1.0, stop_nb_updates=1.0, batch_size=100, show_progressbar=False):
=======
        super().__init__(map_dim=map_dim,
                         data_dim=weight_dim,
                         learning_rate=learning_rate,
                         lrfunc=lrfunc,
                         nbfunc=nbfunc,
                         sigma=sigma,
                         min_max=min_max,
                         distance_function=distance_function)

    def train(self, X, num_epochs=10, total_updates=1000, stop_lr_updates=1.0, stop_nb_updates=1.0, context_mask=(), batch_size=100, show_progressbar=False):
>>>>>>> cf2f35d4
        """
        Fits the SOM to some data.
        The updates correspond to the number of updates to the parameters
        (i.e. learning rate, neighborhood, not weights!) to perform during training.

        In general, 1000 updates will do for most learning problems.

        :param X: the data on which to train.
        :param num_epochs: the number of epochs for which to train.
        :param total_updates: The number of updates to the parameters to do during training.
        :param stop_lr_updates: A fraction, describing over which portion of the training data
        the learning rate should decrease. If the total number of updates, for example
        is 1000, and stop_updates = 0.5, 1000 updates will have occurred after half of the examples.
        After this period, no updates of the parameters will occur.
        :param stop_nb_updates: A fraction, describing over which portion of the training data
        the neighborhood should decrease.
        :param batch_size: the pytorch size
        :param show_progressbar: whether to show the progress bar.
        :return: None
        """

        if not self.trained:
            min_ = np.min(X, axis=0)
            random = np.random.rand(self.weight_dim).reshape((self.weight_dim, 1))
            temp = np.outer(random, np.abs(np.max(X, axis=0) - min_))
            self.weights = np.asarray(min_ + temp, dtype=np.float32)

        # The train length
        train_length = (len(X) * num_epochs) // batch_size

        X = self._create_batches(X, batch_size)
        X = np.asarray(X, dtype=np.float32)

        # The step size is the number of items between rough epochs.
        # We use len instead of shape because len also works with np.flatiter
        step_size_lr = max((train_length * stop_lr_updates) // total_updates, 1)
        step_size_nb = max((train_length * stop_nb_updates) // total_updates, 1)

        # Precalculate the number of updates.
        lr_update_counter = np.arange(step_size_lr, (train_length * stop_lr_updates) + step_size_lr, step_size_lr)
        nb_update_counter = np.arange(step_size_nb, (train_length * stop_nb_updates) + step_size_nb, step_size_nb)

        start = time.time()

        # Train
        nb_step = 0
        lr_step = 0
        idx = 0

        for epoch in range(num_epochs):

            if show_progressbar:
                print("Epoch {0} of {1}".format(epoch, num_epochs))

            idx, nb_step, lr_step = self._epoch(X,
                                                nb_update_counter,
                                                lr_update_counter,
                                                idx, nb_step,
                                                lr_step,
                                                show_progressbar)

        self.trained = True

        logger.info("Total train time: {0}".format(time.time() - start))

    def _epoch(self, X, nb_update_counter, lr_update_counter, idx, nb_step, lr_step, show_progressbar):
        """
        A single epoch.

        :param X: The training data.
        :param nb_update_counter: The epochs at which to update the neighborhood.
        :param lr_update_counter: The epochs at which to updat the learning rate.
        :param idx: The current index.
        :param nb_step: The current neighborhood step.
        :param lr_step: The current learning rate step.
        :param show_progressbar: Whether to show a progress bar or not.
        :param context_mask: The context mask.
        :return:
        """

        map_radius = self.nbfunc(self.sigma, nb_step, len(nb_update_counter))
        learning_rate = self.lrfunc(self.learning_rate, lr_step, len(lr_update_counter))
        influences = self._calculate_influence(map_radius) * learning_rate

        update = False

        for x in progressbar(X, use=show_progressbar, mult=self.progressbar_mult, idx_interval=self.progressbar_interval):

            self._example(x, influences)

            if idx in nb_update_counter:
                nb_step += 1

                map_radius = self.nbfunc(self.sigma, nb_step, len(nb_update_counter))
                update = True

            if idx in lr_update_counter:
                lr_step += 1

                learning_rate = self.lrfunc(self.learning_rate, lr_step, len(lr_update_counter))
                update = True

            if update:
                influences = self._calculate_influence(map_radius) * learning_rate
                update = False

            idx += 1

        return idx, nb_step, lr_step

    def _create_batches(self, X, batch_size):
        """
        Creates batches out of a sequential piece of data.
        Assumes ndim(X) == 2.

        This function will append zeros to the end of your data to make all batches even-sized.

        :param X: A numpy array, representing your input data. Must have 2 dimensions.
        :param batch_size: The desired pytorch size.
        :return: A batched version of your data.
        """

        self.progressbar_interval = 1
        self.progressbar_mult = batch_size

        return np.resize(X, (int(np.ceil(X.shape[0] / batch_size)), batch_size, X.shape[1]))

    def _example(self, x, influences, **kwargs):
        """
        A single example.

        :param X: a numpy array of data
        :param map_radius: The radius at the current epoch, given the learning rate and map size
        :param learning_rates: The learning rate.
        :return: The activation
        """

        activation, difference_x = self._get_bmus(x)
        influence, bmu = self._apply_influences(activation, influences)
        self.weights += self._calculate_update(difference_x, influence).mean(0)

        return activation

    def _distance_difference(self, x, weights):
        """
        Calculates the difference between an input and all the weights.

        :param x: The input.
        :param weights: An array of weights.
        :return: A vector of differences.
        """
        return np.array([v - weights for v in x])

    def _predict_base(self, X):
        """
        Predicts distances to some input data.

        :param X: The input data.
        :return: An array of arrays, representing the activation
        each node has to each input.
        """

        X = self._create_batches(X, 1)

        distances = []

        for x in X:
            distance, _ = self._get_bmus(x)
            distances.extend(distance)

        return np.array(distances)

    def _apply_influences(self, activations, influences):
        """
        First calculates the BMU.
        Then gets the appropriate influence from the neighborhood, given the BMU

        :param activations: A Numpy array of distances.
        :param influences: A (map_dim, map_dim, data_dim) array describing the influence
        each node has on each other node.
        :return: The influence given the bmu, and the index of the bmu itself.
        """

        bmu = self.min_max(activations, 1)[1]
        return influences[bmu], bmu

    def _calculate_influence(self, sigma):
        """
        Pre-calculates the influence for a given value of sigma.

        The neighborhood has size map_dim * map_dim, so for a 30 * 30 map, the neighborhood will be
        size (900, 900). It is then duplicated _data_dim times, and reshaped into an
        (map_dim, map_dim, data_dim) array. This is done to facilitate fast calculation in subsequent steps.

        :param sigma: The neighborhood value.
        :return: The neighborhood, reshaped into an array
        """

        neighborhood = np.exp(-self.distance_grid / (2.0 * sigma ** 2)).reshape(self.weight_dim, self.weight_dim)
        return np.array([neighborhood] * self.influence_size).transpose((1, 2, 0))

    def _initialize_distance_grid(self):
        """
        Initializes the distance grid by calls to _grid_dist.

        :return:
        """

        p = [self._grid_distance(i).reshape(1, self.weight_dim) for i in range(self.weight_dim)]
        return np.array(p)

    def _grid_distance(self, index):
        """
        Calculates the distance grid for a single index position. This is pre-calculated for
        fast neighborhood calculations later on (see _calc_influence).

        :param index: The index for which to calculate the distances.
        :return: A flattened version of the distance array.
        """

        width, height = self.map_dimensions

        row = index // width
        column = index % width

        x = np.abs(np.arange(0, self.weight_dim).reshape(self.map_dimensions) % width - row)
        y = np.abs(np.arange(0, self.weight_dim).reshape(self.map_dimensions) % height - column).transpose(1, 0)

        distance = x + y

        return distance.ravel()

    def map_weights(self):
        """
        Retrieves the grid as a list of lists of weights. For easy visualization.

        :return: A three-dimensional Numpy array of values (width, height, data_dim)
        """

        width, height = self.map_dimensions

        return np.array(self.weights.view((width, height, self.data_dim)).transpose(1, 0).tolist())

    @classmethod
    def load(cls, path):
        """
        Loads a SOM from a JSON file.

        :param path: The path to the JSON file.
        :return: A SOM.
        """

        data = json.load(open(path))

        weights = data['weights']
        weights = np.asarray(weights, dtype=np.float32)
        datadim = weights.shape[1]

        dimensions = data['dimensions']
        lrfunc = expo if data['lrfunc'] == 'expo' else linear
        nbfunc = expo if data['nbfunc'] == 'expo' else linear
        lr = data['lr']
        sigma = data['sigma']

        s = cls(dimensions, datadim, lr, lrfunc=lrfunc, nbfunc=nbfunc, sigma=sigma)
        s.weights = weights
        s.trained = True

        return s

    def save(self, path):
        """
        Saves a SOM to a JSON file.

        :param path: The path to the JSON file that will be created
        :return: None
        """

        to_save = {}
        to_save['weights'] = [[float(w) for w in x] for x in self.weights]
        to_save['dimensions'] = self.map_dimensions
        to_save['lrfunc'] = 'expo' if self.lrfunc == expo else 'linear'
        to_save['nbfunc'] = 'expo' if self.nbfunc == expo else 'linear'
        to_save['lr'] = self.learning_rate
        to_save['sigma'] = self.sigma

        json.dump(to_save, open(path, 'w'))

    def quant_error(self, X):
        """
        Calculates the quantization error by taking the minimum euclidean
        distance between the units and some input.

        :param X: Input data.
        :return: A vector of numbers, representing the quantization error
        for each data point.
        """

        dist = self._predict_base(X)
        return self.min_max(dist, 1)[0]

    def predict(self, X):
        """
        Predict the BMU for each input data.

        :param X: Input data.
        :return: The index of the bmu which best describes the input data.
        """

        dist = self._predict_base(X)
        return self.min_max(dist, 1)[1]

    def receptive_field(self, X, identities, max_len=5, threshold=0.9):
        """
        Calculate the receptive field of the SOM on some data.

        The receptive field is the common ending of all sequences which
        lead to the activation of a given BMU. If a SOM is well-tuned to
        specific sequences, it will have longer receptive fields, and therefore
        gives a better description of the dynamics of a given system.

        :param X: Input data.
        :param identities: The letters associated with each input datum.
        :param max_len: The maximum length sequence we expect.
        Increasing the window size leads to accurate results,
        but costs more memory.
        :return: The receptive field of each neuron.
        """

        assert len(X) == len(identities)

        receptive_fields = defaultdict(list)
        predictions = self.predict(X)

        for idx, p in enumerate(np.squeeze(predictions).tolist()):
            receptive_fields[p].append(identities[idx+1 - max_len:idx+1])

        sequence = defaultdict(list)

        for k, v in receptive_fields.items():

            v = [x for x in v if np.any(x)]

            total = len(v)
            v = ["".join([str(x_) for x_ in np.squeeze(x)]) for x in v]

            for row in reversed(list(zip(*v))):

                r = Counter(row)

                for _, count in r.items():
                    if count / total > threshold:
                        sequence[k].append(row[0])
                    else:
                        break

        return {k: v[::-1] for k, v in sequence.items()}

    def invert_projection(self, X, identities):
        """
        Calculate the inverted projection of a SOM by associating each
        unit with the input datum that gives the closest match.

        Works best for symbolic (instead of continuous) input data.

        :param X: Input data
        :param identities: The identities for each
        input datum, must be same length as X
        :return: A numpy array with identities, the shape of the map.
        """

        assert len(X) == len(identities)

        # Remove all duplicates from X
        X_unique, names = zip(*set([tuple((tuple(s), n)) for s, n in zip(X, identities)]))
        node_match = []

        X_unique = np.array(X_unique)

        for node in np.array(self.weights.tolist()):

            differences = node - X_unique
            distances = np.sum(np.square(differences), 1)
            node_match.append(names[np.argmin(distances)])

        return np.array(node_match)

    def _get_bmus(self, x):
        """
        Gets the best matching units, based on euclidean distance.

        :param x: The input vector
        :return: The activations, which is a vector of map_dim, and
         the distances between the input and the weights, which can be
         reused in the update calculation.
        """

        differences = self._distance_difference(x, self.weights)
        activations = self.distance_function(x, self.weights)
        return activations, differences

    def _calculate_update(self, difference_vector, influence):
        """
        Updates the nodes, conditioned on the input vector,
        the influence, as calculated above, and the learning rate.

        Uses Oja's Rule: delta_W = alpha * (X - w)

        In this case (X - w) has been precomputed for speed, in the function
        _get_bmus.

        :param difference_vector: The difference between the input and some weights.
        :param influence: The influence the result has on each unit, depending on distance.
        Already includes the learning rate.
        """
        return difference_vector * influence<|MERGE_RESOLUTION|>--- conflicted
+++ resolved
@@ -59,8 +59,7 @@
         If sigma is None (default), sigma is calculated as ((max(map_dim) / 2) + 0.01), which is
         generally a good value.
         """
-
-<<<<<<< HEAD
+        
         if sigma is not None:
             self.sigma = sigma
         else:
@@ -101,18 +100,6 @@
             self.influence_size = influence_size
 
     def train(self, X, num_epochs=10, total_updates=1000, stop_lr_updates=1.0, stop_nb_updates=1.0, batch_size=100, show_progressbar=False):
-=======
-        super().__init__(map_dim=map_dim,
-                         data_dim=weight_dim,
-                         learning_rate=learning_rate,
-                         lrfunc=lrfunc,
-                         nbfunc=nbfunc,
-                         sigma=sigma,
-                         min_max=min_max,
-                         distance_function=distance_function)
-
-    def train(self, X, num_epochs=10, total_updates=1000, stop_lr_updates=1.0, stop_nb_updates=1.0, context_mask=(), batch_size=100, show_progressbar=False):
->>>>>>> cf2f35d4
         """
         Fits the SOM to some data.
         The updates correspond to the number of updates to the parameters
